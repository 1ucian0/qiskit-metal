# -*- coding: utf-8 -*-

# This code is part of Qiskit.
#
# (C) Copyright IBM 2020.
#
# This code is licensed under the Apache License, Version 2.0. You may
# obtain a copy of this license in the LICENSE.txt file in the root directory
# of this source tree or at http://www.apache.org/licenses/LICENSE-2.0.
#
# Any modifications or derivative works of this code must retain this
# copyright notice, and modified files need to carry a notice indicating
# that they have been altered from the originals.
'''
@date: 2020
@author: Dennis Wang, Zlatko Minev
'''

from typing import List, Tuple, Union

import re
from pathlib import Path
import math
import geopandas
import numpy as np
import pandas as pd
from numpy.linalg import norm
from collections import defaultdict

import shapely
import pyEPR as epr
from pyEPR.ansys import parse_units, HfssApp

from qiskit_metal.draw.utility import to_vec3D
from qiskit_metal.draw.basic import is_rectangle
from qiskit_metal.renderers.renderer_base import QRenderer
from qiskit_metal.toolbox_python.utility_functions import toggle_numbers, bad_fillet_idxs

from qiskit_metal import Dict


def good_fillet_idxs(coords: list,
                     fradius: float,
                     precision: int = 9,
                     isclosed: bool = False):
    """
    Get list of vertex indices in a linestring (isclosed = False) or polygon (isclosed = True) that can be filleted based on
    proximity to neighbors.

    Args:
        coords (list): Ordered list of tuples of vertex coordinates.
        fradius (float): User-specified fillet radius from QGeometry table.
        precision (int, optional): Digits of precision used for round(). Defaults to 9.
        isclosed (bool, optional): Boolean denoting whether the shape is a linestring or polygon. Defaults to False.

    Returns:
        list: List of indices of vertices that can be filleted.
    """
    if isclosed:
        return toggle_numbers(
            bad_fillet_idxs(coords, fradius, precision, isclosed=True),
            len(coords))
    return toggle_numbers(
        bad_fillet_idxs(coords, fradius, precision, isclosed=False),
        len(coords))[1:-1]


def get_clean_name(name: str) -> str:
    """
    Create a valid variable name from the given one by removing having it begin with a letter or underscore
    followed by an unlimited string of letters, numbers, and underscores.

    Args:
        name (str): Initial, possibly unusable, string to be modified.

    Returns:
        str: Variable name consistent with Python naming conventions.
    """
    # Remove invalid characters
    name = re.sub('[^0-9a-zA-Z_]', '', name)
    # Remove leading characters until we find a letter or underscore
    name = re.sub('^[^a-zA-Z_]+', '', name)
    return name


class QAnsysRenderer(QRenderer):
    """
    Extends QRenderer to export designs to Ansys using pyEPR.
    The methods which a user will need for Ansys export should be found within this class.
    """

    #: Default options, over-written by passing ``options` dict to render_options.
    #: Type: Dict[str, str]
    default_options = Dict(
        Lj='10nH', # Lj has units of nanoHenries (nH)
        Cj=0, # Cj *must* be 0 for pyEPR analysis! Cj has units of femtofarads (fF)
        _Rj=0, # _Rj *must* be 0 for pyEPR analysis! _Rj has units of Ohms
        max_mesh_length_jj='7um', # maximum mesh length for Josephson junction elements
        project_path=None, # default project path; if None --> get active
        project_name=None, # default project name
        design_name=None, # default design name
        ansys_file_extension='.aedt', # Ansys file extension for 2016 version and newer
        # bounding_box_scale_x = 1.2, # Ratio of 'main' chip width to bounding box width
        # bounding_box_scale_y = 1.2, # Ratio of 'main' chip length to bounding box length
        x_buffer_width_mm=0.2, # Buffer between max/min x and edge of ground plane, in mm
        y_buffer_width_mm=0.2, # Buffer between max/min y and edge of ground plane, in mm
    )

    NAME_DELIM = r'_'

    name = 'ansys'
    """name"""

    # When additional columns are added to QGeometry, this is the example to populate it.
    # e.g. element_extensions = dict(
    #         base=dict(color=str, klayer=int),
    #         path=dict(thickness=float, material=str, perfectE=bool),
    #         poly=dict(thickness=float, material=str), )
    """element extensions dictionary   element_extensions = dict() from base class"""

    # Add columns to junction table during QAnsysRenderer.load()
    # element_extensions  is now being populated as part of load().
    # Determined from element_table_data.

    # Dict structure MUST be same as  element_extensions!!!!!!
    # This dict will be used to update QDesign during init of renderer.
    # Keeping this as a cls dict so could be edited before renderer is instantiated.
    # To update component.options junction table.

    element_table_data = dict(junction=dict(
        inductance=default_options['Lj'],
        capacitance=default_options['Cj'],
        resistance=default_options['_Rj'],
        mesh_kw_jj=parse_units(default_options['max_mesh_length_jj'])))

    def __init__(self,
                 design: 'QDesign',
                 initiate=True,
                 render_template: Dict = None,
                 render_options: Dict = None):
        """
        Create a QRenderer for Ansys.

        Args:
            design (QDesign): Use QGeometry within QDesign to obtain elements for Ansys.
            initiate (bool, optional): True to initiate the renderer. Defaults to True.
            render_template (Dict, optional): Typically used by GUI for template options for GDS. Defaults to None.
            render_options (Dict, optional):  Used to override all options. Defaults to None.
        """
        super().__init__(design=design,
                         initiate=initiate,
                         render_template=render_template,
                         render_options=render_options)

        # Default behavior is to render all components unless a strict subset was chosen
        self.render_everything = True

        self._pinfo = None

    def add_eigenmode_design(self, name: str, connect: bool = True):
        if self.pinfo:
            adesign = self.pinfo.project.new_em_design(name)
            if connect:
                self.connect_ansys_design(adesign.name)
            return adesign
        else:
            self.logger.info("Are you mad?? You have to connect to ansys and aproject "\
                "first before creating a new design . Use self.connect_ansys()")
    
    def connect_ansys(self, project_path: str = None, project_name: str = None, design_name: str = None):
        """
        If none of the optional parameters are provided: connects to the Ansys COM, then
        checks for, and grab if present, an active project, design, and design setup.

        If the optional parameters are provided: if present, opens the project file and design in Ansys.

        Args:
            project_path (str, optional): path without file name
            project_name (str, optional): file name (with or without extension)
            design_name (str, optional): nome of the default design to open from the project file

        """
        # pyEPR does not like extensions
        if project_name:
            project_name = project_name.replace(".aedt", "")
        # open connection through pyEPR
        import pythoncom
        try:
<<<<<<< HEAD
            self._pinfo = epr.ProjectInfo(
                project_path=self._options['project_path'] if not project_path else project_path,
                project_name=self._options['project_name'] if not project_name else project_name,
                design_name=self._options['design_name'] if not design_name else design_name)
=======
            self.pinfo = epr.ProjectInfo(
                project_path=self._options['project_path'],
                project_name=self._options['project_name'],
                design_name=self._options['design_name'])
>>>>>>> 7e2ee441
        except pythoncom.com_error as error:
            print("com_error: ", error)
            hr, msg, exc, arg = error.args
            if msg == "Invalid class string":  # and hr == -2147221005 and exc is None and arg is None
                print(
                    "pyEPR cannot find the Ansys COM. Ansys installation might not have registered it. "
                    "To verify if this is the problem, execute the following: ",
                    "`print(win32com.client.Dispatch('AnsoftHfss.HfssScriptInterface'))` ",
                    "If the print-out is not `<COMObject ...>` then Ansys COM is not registered, ",
                    "and you will need to look into correcting your Ansys installation."
                )
            raise error

    def disconnect_ansys(self):
        """
        Disconnect Ansys
        """
        if self.pinfo:
            self.pinfo.disconnect()
        else:
            self.logger.warning('This renderer appears to be already disconnected from Ansys')

    def new_ansys_project(self):
        """
        Creates a new empty project in Ansys
        """
        here = HfssApp()
        here.get_app_desktop().new_project()

    def connect_ansys_design(self, design_name: str = None):
        """
        Used to switch between existing designs.
        """
        if self.pinfo:
            if self.pinfo.project:
                # TODO: Handle case when design does not EXIST?!?!?
                self.pinfo.connect_design(design_name)
                self.pinfo.connect_setup()
            else:
                self.logger.warning('You MUST have a project loaded in Ansys and be connected to it!!! Use hfss.connect_ansys(),  Did you read the help file and tutorials!?!?!?')
        else:
            self.logger.warning('You MUST connect to Ansys first, using connect_ansys(). Only when self.pinfo is then set can you connect to a design in a project. There must be a project!')

    @property
    def pinfo(self) -> epr.ProjectInfo:
        """Project info for Ansys renderer (class: pyEPR.ProjectInfo)"""
        return self._pinfo
    
    @property
    def modeler(self):
        if self.pinfo:
            if self.pinfo.design:
                return self.pinfo.design.modeler

    def plot_ansys_fields(self, object_name:str):
        if not self.pinfo:
            return # TODO all checks 
        #TODO: This is just a prototype - should add features and flexibility.
        oFieldsReport = self.pinfo.design._fields_calc
        oModeler = self.pinfo.design._modeler
        setup = self.pinfo.setup

        # Object ID - use tro plot on faces of 
        object_id = oModeler.GetObjectIDByName(object_name)
        # Can also use hfss.pinfo.design._modeler.GetFaceIDs("main")
        # TODO: Allow all these need to be customizable, esp QuantityName
        return oFieldsReport.CreateFieldPlot(
            [
                "NAME:Mag_E1",
                "SolutionName:="	, f"{setup.name} : LastAdaptive", # name of the setup 
                "UserSpecifyName:="	, 0,
                "UserSpecifyFolder:="	, 0,
                "QuantityName:="	, "Mag_E",
                "PlotFolder:="		, "E Field",
                "StreamlinePlot:="	, False,
                "AdjacentSidePlot:="	, False,
                "FullModelPlot:="	, False,
                "IntrinsicVar:="	, "Phase=\'0deg\'",
                "PlotGeomInfo:="	, [1,"Surface","FacesList",1, str(object_id)],
            ], "Field")

    def plot_ansys_delete(self, names: list):
        """
        Delete plots from modeler window in Ansys.
        Does not throw an error if names are missing. 

        Can give multiple names, for example:
        hfss.plot_ansys_delete(['Mag_E1', 'Mag_E1_2'])

        Args:
            names (list): Names of plots to delete from modeler window.
        """
        # (["Mag_E1"]
        oFieldsReport = self.pinfo.design._fields_calc
        return oFieldsReport.DeleteFieldPlot(names)

    def add_message(self, msg: str, severity: int=0):
        """
        Add message to Message Manager box in Ansys.

        Args:
            msg (str): Message to add.
            severity (int): 0 = Informational, 1 = Warning, 2 = Error, 3 = Fatal.
        """
        self.pinfo.design.add_message(msg, severity)

    def save_screenshot(self, path: str = None, show: bool = True):
        return self.pinfo.design.save_screenshot(path, show)

    def render_design(self,
                      selection: Union[list, None] = None,
                      open_pins: Union[list, None] = None):
        """
        Initiate rendering of components in design contained in selection, assuming they're valid.
        Components are rendered before the chips they reside on, and subtraction of negative shapes
        is performed at the very end.

        Chip_subtract_dict consists of component names (keys) and a set of all elements within each component that
        will eventually be subtracted from the ground plane. Add objects that are perfect conductors and/or have
        meshing to self.assign_perfE and self.assign_mesh, respectively; both are initialized as empty lists. Note
        that these objects are "refreshed" each time render_design is called (as opposed to in the init function)
        to clear QAnsysRenderer of any leftover items from the last call to render_design.

        Among the components selected for export, there may or may not be unused (unconnected) pins.
        The second parameter, open_pins, contains tuples of the form (component_name, pin_name) that
        specify exactly which pins should be open rather than shorted during the simulation. Both the
        component and pin name must be specified because the latter could be shared by multiple
        components. All pins in this list are rendered with an additional endcap in the form of a
        rectangular cutout, to be subtracted from its respective plane.

        Args:
            selection (Union[list, None], optional): List of components to render. Defaults to None.
            open_pins (Union[list, None], optional): List of tuples of pins that are open. Defaults to None.
        """
        self.chip_subtract_dict = defaultdict(set)
        self.assign_perfE = []
        self.assign_mesh = []

        self.render_tables(selection)
        self.add_endcaps(open_pins)

        self.render_chips()
        self.subtract_from_ground()
        self.add_mesh()

    def render_tables(self, selection: Union[list, None] = None):
        """
        Render components in design grouped by table type (path, poly, or junction).
        Start by initializing chip boundaries for later use.

        Args:
            selection (Union[list, None], optional): List of components to render. Defaults to None.
        """
        self.min_x_main = float('inf')
        self.min_y_main = float('inf')
        self.max_x_main = float('-inf')
        self.max_y_main = float('-inf')

        for table_type in self.design.qgeometry.get_element_types():
            self.render_components(table_type, selection)

    def render_components(self,
                          table_type: str,
                          selection: Union[list, None] = None):
        """
        Render individual components by breaking them down into individual elements.

        Args:
            table_type (str): Table type (poly, path, or junction).
            selection (Union[list, None], optional): List of components to render. Defaults to None.
        """
        # Establish bounds for exported components and update these accordingly

        selection = selection if selection else []
        table = self.design.qgeometry.tables[table_type]

        if selection:
            qcomp_ids, case = self.get_unique_component_ids(selection)

            if qcomp_ids: # Render strict subset of components
                # Update bounding box (and hence main chip dimensions)
                for qcomp_id in qcomp_ids:
                    min_x, min_y, max_x, max_y = self.design._components[qcomp_id].qgeometry_bounds()
                    self.min_x_main = min(min_x, self.min_x_main)
                    self.min_y_main = min(min_y, self.min_y_main)
                    self.max_x_main = max(max_x, self.max_x_main)
                    self.max_y_main = max(max_y, self.max_y_main)
            else: # All components rendered
                for qcomp in self.design.components:
                    min_x, min_y, max_x, max_y = self.design.components[qcomp].qgeometry_bounds()
                    self.min_x_main = min(min_x, self.min_x_main)
                    self.min_y_main = min(min_y, self.min_y_main)
                    self.max_x_main = max(max_x, self.max_x_main)
                    self.max_y_main = max(max_y, self.max_y_main)

            if case != 1:  # Render a subset of components using mask
                mask = table['component'].isin(qcomp_ids)
                table = table[mask]
                self.render_everything = False

        else:
            for qcomp in self.design.components:
                min_x, min_y, max_x, max_y = self.design.components[
                    qcomp].qgeometry_bounds()
                self.min_x_main = min(min_x, self.min_x_main)
                self.min_y_main = min(min_y, self.min_y_main)
                self.max_x_main = max(max_x, self.max_x_main)
                self.max_y_main = max(max_y, self.max_y_main)

        for _, qgeom in table.iterrows():
            self.render_element(qgeom, bool(table_type == 'junction'))

    def render_element(self, qgeom: pd.Series, is_junction: bool):
        """
        Render an individual shape whose properties are listed in a row of QGeometry table.
        Junction elements are handled separately from non-junction elements, as the former
        consist of two rendered shapes, not just one.

        Args:
            qgeom (pd.Series): GeoSeries of element properties.
            is_junction (bool): Whether or not qgeom belongs to junction table.
        """
        qc_shapely = qgeom.geometry
        if is_junction:
            self.render_element_junction(qgeom)
        else:
            if isinstance(qc_shapely, shapely.geometry.Polygon):
                self.render_element_poly(qgeom)
            elif isinstance(qc_shapely, shapely.geometry.LineString):
                self.render_element_path(qgeom)

    def render_element_junction(self, qgeom: pd.Series):
        """
        Render a Josephson junction consisting of
        1. A rectangle of length pad_gap and width inductor_width. Defines lumped element
           RLC boundary condition.
        2. A line that is later used to calculate the voltage in post-processing analysis.

        Args:
            qgeom (pd.Series): GeoSeries of element properties.
        """
        ansys_options = dict(transparency=0.0)

        qc_name = 'Lj_' + str(qgeom['component'])
        qc_elt = get_clean_name(qgeom['name'])
        qc_shapely = qgeom.geometry
        qc_chip_z = parse_units(self.design.get_chip_z(qgeom.chip))
        qc_width = parse_units(qgeom.width)

        name = f'{qc_name}{QAnsysRenderer.NAME_DELIM}{qc_elt}'

        endpoints = parse_units(list(qc_shapely.coords))
        endpoints_3d = to_vec3D(endpoints, qc_chip_z)
        x0, y0, z0 = endpoints_3d[0]
        x1, y1, z0 = endpoints_3d[1]
        if abs(y1 - y0) > abs(x1 - x0):
            # Junction runs vertically up/down
            x_min, x_max = x0 - qc_width / 2, x0 + qc_width / 2
            y_min, y_max = min(y0, y1), max(y0, y1)
        else:
            # Junction runs horizontally left/right
            x_min, x_max = min(x0, x1), max(x0, x1)
            y_min, y_max = y0 - qc_width / 2, y0 + qc_width / 2

        # Draw rectangle
        self.logger.debug(f'Drawing a rectangle: {name}')
        poly_ansys = self.modeler.draw_rect_corner([x_min, y_min, qc_chip_z],
                                                   x_max - x_min, y_max - y_min,
                                                   qc_chip_z, **ansys_options)
        axis = 'x' if abs(x1 - x0) > abs(y1 - y0) else 'y'
        self.modeler.rename_obj(poly_ansys, 'JJ_rect_' + name)
        self.assign_mesh.append('JJ_rect_' + name)

        # Draw line
        poly_jj = self.modeler.draw_polyline([endpoints_3d[0], endpoints_3d[1]],
                                             closed=False,
                                             **dict(color=(128, 0, 128)))
        poly_jj = poly_jj.rename('JJ_' + name + '_')
        poly_jj.show_direction = True

    def render_element_poly(self, qgeom: pd.Series):
        """
        Render a closed polygon.

        Args:
            qgeom (pd.Series): GeoSeries of element properties.
        """
        ansys_options = dict(transparency=0.0)

        qc_name = self.design._components[qgeom['component']].name
        qc_elt = get_clean_name(qgeom['name'])

        qc_shapely = qgeom.geometry  # shapely geom
        qc_chip_z = parse_units(self.design.get_chip_z(qgeom.chip))
        qc_fillet = round(qgeom.fillet, 7)

        name = f'{qc_elt}{QAnsysRenderer.NAME_DELIM}{qc_name}'

        points = parse_units(list(
            qc_shapely.exterior.coords))  # list of 2d point tuples
        points_3d = to_vec3D(points, qc_chip_z)

        if is_rectangle(qc_shapely):  # Draw as rectangle
            self.logger.debug(f'Drawing a rectangle: {name}')
            x_min, y_min, x_max, y_max = qc_shapely.bounds
            poly_ansys = self.modeler.draw_rect_corner(
                *parse_units([[x_min, y_min, qc_chip_z], x_max - x_min,
                              y_max - y_min, qc_chip_z]), **ansys_options)
            self.modeler.rename_obj(poly_ansys, name)

        else:
            # Draw general closed poly
            poly_ansys = self.modeler.draw_polyline(points_3d[:-1],
                                                    closed=True,
                                                    **ansys_options)
            # rename: handle bug if the name of the cut already exits and is used to make a cut
            poly_ansys = poly_ansys.rename(name)

        qc_fillet = round(qgeom.fillet, 7)
        if qc_fillet > 0:
            qc_fillet = parse_units(qc_fillet)
            idxs_to_fillet = good_fillet_idxs(
                points,
                qc_fillet,
                precision=self.design._template_options.PRECISION,
                isclosed=True)
            if idxs_to_fillet:
                self.modeler._fillet(qc_fillet, idxs_to_fillet, poly_ansys)

        # Subtract interior shapes, if any
        if len(qc_shapely.interiors) > 0:
            for i, x in enumerate(qc_shapely.interiors):
                interior_points_3d = to_vec3D(parse_units(list(x.coords)),
                                              qc_chip_z)
                inner_shape = self.modeler.draw_polyline(
                    interior_points_3d[:-1], closed=True)
                self.modeler.subtract(name, [inner_shape])

        # Input chip info into self.chip_subtract_dict
        if qgeom.chip not in self.chip_subtract_dict:
            self.chip_subtract_dict[qgeom.chip] = set()

        if qgeom['subtract']:
            self.chip_subtract_dict[qgeom.chip].add(name)

        # Potentially add to list of elements to metallize
        elif not qgeom['helper']:
            self.assign_perfE.append(name)

    def render_element_path(self, qgeom: pd.Series):
        """
        Render a path-type element.

        Args:
            qgeom (pd.Series): GeoSeries of element properties.
        """
        ansys_options = dict(transparency=0.0)

        qc_name = self.design._components[qgeom['component']].name
        qc_elt = get_clean_name(qgeom['name'])

        qc_shapely = qgeom.geometry  # shapely geom
        qc_chip_z = parse_units(self.design.get_chip_z(qgeom.chip))

        name = f'{qc_elt}{QAnsysRenderer.NAME_DELIM}{qc_name}'

        qc_width = parse_units(qgeom.width)

        points = parse_units(list(qc_shapely.coords))
        points_3d = to_vec3D(points, qc_chip_z)

        poly_ansys = self.modeler.draw_polyline(points_3d,
                                                closed=False,
                                                **ansys_options)
        poly_ansys = poly_ansys.rename(name)

        qc_fillet = round(qgeom.fillet, 7)
        if qc_fillet > 0:
            qc_fillet = parse_units(qc_fillet)
            idxs_to_fillet = good_fillet_idxs(
                points,
                qc_fillet,
                precision=self.design._template_options.PRECISION,
                isclosed=False)
            if idxs_to_fillet:
                self.modeler._fillet(qc_fillet, idxs_to_fillet, poly_ansys)

        if qc_width:
            x0, y0 = points[0]
            x1, y1 = points[1]
            vlen = math.sqrt((x1 - x0)**2 + (y1 - y0)**2)
            p0 = np.array([
                x0, y0, 0
            ]) + qc_width / (2 * vlen) * np.array([y0 - y1, x1 - x0, 0])
            p1 = np.array([
                x0, y0, 0
            ]) + qc_width / (2 * vlen) * np.array([y1 - y0, x0 - x1, 0])
            shortline = self.modeler.draw_polyline([p0, p1],
                                                   closed=False)  # sweepline
            self.modeler._sweep_along_path(shortline, poly_ansys)

        if qgeom.chip not in self.chip_subtract_dict:
            self.chip_subtract_dict[qgeom.chip] = set()

        if qgeom['subtract']:
            self.chip_subtract_dict[qgeom.chip].add(name)

        elif qgeom['width'] and (not qgeom['helper']):
            self.assign_perfE.append(name)

    def render_chips(self, draw_sample_holder: bool = True):
        """
        Render chips using info from design.get_chip_size method.

        Renders the ground plane of this chip (if one is present).
        Renders the wafer of the chip.

        Args:
            draw_sample_holder (bool, optional): Option to draw vacuum box around chip. Defaults to True.
        """
        ansys_options = dict(transparency=0.0)

        for chip_name in self.chip_subtract_dict:
            ops = self.design._chips[chip_name]
            p = self.design.get_chip_size(chip_name)
            origin = parse_units([p['center_x'], p['center_y'], p['center_z']])
            size = parse_units([p['size_x'], p['size_y'], p['size_z']])
            vac_height = parse_units(
                [p['sample_holder_top'], p['sample_holder_bottom']])
            if chip_name == 'main':
                # Draw plane, wafer, and sample holder (vacuum box)
                # x and y dimensions of the vacuum box are identical to that of the 'main' chip
                self.min_x_main = parse_units(self.min_x_main)
                self.max_x_main = parse_units(self.max_x_main)
                self.min_y_main = parse_units(self.min_y_main)
                self.max_y_main = parse_units(self.max_y_main)
                comp_center_x = (self.min_x_main + self.max_x_main) / 2
                comp_center_y = (self.min_y_main + self.max_y_main) / 2
                min_x_edge = self.min_x_main - parse_units(self._options['x_buffer_width_mm'])
                max_x_edge = self.max_x_main + parse_units(self._options['x_buffer_width_mm'])
                min_y_edge = self.min_y_main - parse_units(self._options['y_buffer_width_mm'])
                max_y_edge = self.max_y_main + parse_units(self._options['y_buffer_width_mm'])
                if self.render_everything and (origin[0] - size[0] / 2 <= min_x_edge < max_x_edge <= origin[0] + size[0] / 2) and (origin[1] - size[1] / 2 <= min_y_edge < max_y_edge <= origin[1] + size[1] / 2):
                    # All components are rendered and the overall bounding box lies within 9 X 6 chip
                    plane = self.modeler.draw_rect_center(origin,
                                                          x_size=size[0],
                                                          y_size=size[1],
                                                          name=f'ground_{chip_name}_plane',
                                                          **ansys_options)

                    whole_chip = self.modeler.draw_box_center([origin[0], origin[1], size[2] / 2],
                                                              [size[0], size[1], -size[2]],
                                                              name=chip_name,
                                                              material=ops['material'],
                                                              color=(186, 186, 205),
                                                              transparency=0.2,
                                                              wireframe=False)
                    if draw_sample_holder:
                        vacuum_box = self.modeler.draw_box_center(
                            [
                                origin[0], origin[1],
                                (vac_height[0] - vac_height[1]) / 2
                            ], [size[0], size[1],
                                sum(vac_height)],
                            name='sample_holder')
                else:
                    # A strict subset of components is rendered, or exported components extend beyond boundaries of 9 X 6 chip
                    x_width = max_x_edge - min_x_edge
                    y_width = max_y_edge - min_y_edge

                    plane = self.modeler.draw_rect_center(
                        [comp_center_x, comp_center_y, origin[2]],
                        x_size=x_width,
                        y_size=y_width,
                        name=f'ground_{chip_name}_plane',
                        **ansys_options)
                    whole_chip = self.modeler.draw_box_center(
                        [comp_center_x, comp_center_y, size[2] / 2],
                        [x_width, y_width, -size[2]],
                        name=chip_name,
                        material=ops['material'],
                        color=(186, 186, 205),
                        transparency=0.2,
                        wireframe=False)
                    if draw_sample_holder:
                        vacuum_box = self.modeler.draw_box_center(
                            [
                                comp_center_x, comp_center_y,
                                (vac_height[0] - vac_height[1]) / 2
                            ], [x_width, y_width,
                                sum(vac_height)],
                            name='sample_holder')
            else:
                # Only draw plane and wafer
                plane = self.modeler.draw_rect_center(origin,
                                                      x_size=size[0],
                                                      y_size=size[1],
                                                      name=f'ground_{chip_name}_plane',
                                                      **ansys_options)

                whole_chip = self.modeler.draw_box_center(
                    [origin[0], origin[1], size[2] / 2],
                    [size[0], size[1], -size[2]],
                    name=chip_name,
                    material=ops['material'],
                    color=(186, 186, 205),
                    transparency=0.2,
                    wireframe=False)
            if self.chip_subtract_dict[
                    chip_name]:  # Any layer which has subtract=True qgeometries will have a ground plane
                self.assign_perfE.append(f'ground_{chip_name}_plane')

    def add_endcaps(self, open_pins: Union[list, None] = None):
        """
        Create endcaps (rectangular cutouts) for all pins in the list open_pins and add them to chip_subtract_dict.
        Each element in open_pins takes on the form (component_name, pin_name) and corresponds to a single pin.

        Args:
            open_pins (Union[list, None], optional): List of tuples of pins that are open. Defaults to None.
        """
        open_pins = open_pins if open_pins else []

        for comp, pin in open_pins:
            pin_dict = self.design.components[comp].pins[pin]
            width, gap = parse_units([pin_dict['width'], pin_dict['gap']])
            mid, normal = parse_units(pin_dict['middle']), pin_dict['normal']
            rect_mid = np.append(mid + normal * gap / 2, [0])
            # Assumption: pins only point in x or y directions
            # If this assumption is not satisfied, draw_rect_center no longer works -> must use draw_polyline
            endcap_name = f'endcap_{comp}_{pin}'
            if abs(normal[0]) > abs(normal[1]):
                self.modeler.draw_rect_center(rect_mid,
                                              x_size=gap,
                                              y_size=width + 2 * gap,
                                              name=endcap_name)
            else:
                self.modeler.draw_rect_center(rect_mid,
                                              x_size=width + 2 * gap,
                                              y_size=gap,
                                              name=endcap_name)
            self.chip_subtract_dict[pin_dict['chip']].add(endcap_name)

    def subtract_from_ground(self):
        """
        For each chip, subtract all "negative" shapes residing on its surface if any such shapes exist.
        """
        for chip, shapes in self.chip_subtract_dict.items():
            if shapes:
                # self.modeler.subtract(chip + '_plane', list(shapes))
                self.modeler.subtract(f'ground_{chip}_plane', list(shapes))

    def add_mesh(self):
        """
        Add mesh to all elements in self.assign_mesh.
        """
        if self.assign_mesh:
            self.modeler.mesh_length('small_mesh',
                                    self.assign_mesh,
                                    MaxLength=self._options['max_mesh_length_jj'])

    def clean_active_design(self):
        """
        Remove all elements from Q3 Modeler. 
        """
        project_name = self.pinfo.project_name
        design_name = self.pinfo.design_name
        select_all = ','.join(self.pinfo.get_all_object_names())

        ####Using self.pinfo.design directly seems obvious, but has segv'd.
        ####Exception has occurred: AttributeErro
        ####(note: full exception trace is shown but execution is paused at: _run_module_as_main)
        ####'HfssDesign' object has no attribute 'SetActiveEditor'
        # pinfo_editor = self.pinfo.design.SetActiveEditor("3D Modeler")

        oDesktop = self.pinfo.design.parent.parent._desktop
        oProject = oDesktop.SetActiveProject(project_name)
        oDesign = oProject.SetActiveDesign(design_name)

        # The available editors: "Layout", "3D Modeler", "SchematicEditor"
        oEditor = oDesign.SetActiveEditor("3D Modeler")

        oEditor.Delete(["NAME:Selections", "Selections:=", select_all])<|MERGE_RESOLUTION|>--- conflicted
+++ resolved
@@ -186,17 +186,10 @@
         # open connection through pyEPR
         import pythoncom
         try:
-<<<<<<< HEAD
             self._pinfo = epr.ProjectInfo(
                 project_path=self._options['project_path'] if not project_path else project_path,
                 project_name=self._options['project_name'] if not project_name else project_name,
                 design_name=self._options['design_name'] if not design_name else design_name)
-=======
-            self.pinfo = epr.ProjectInfo(
-                project_path=self._options['project_path'],
-                project_name=self._options['project_name'],
-                design_name=self._options['design_name'])
->>>>>>> 7e2ee441
         except pythoncom.com_error as error:
             print("com_error: ", error)
             hr, msg, exc, arg = error.args
