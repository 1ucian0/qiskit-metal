# -*- coding: utf-8 -*-

# This code is part of Qiskit.
#
# (C) Copyright IBM 2017, 2021.
#
# This code is licensed under the Apache License, Version 2.0. You may
# obtain a copy of this license in the LICENSE.txt file in the root directory
# of this source tree or at http://www.apache.org/licenses/LICENSE-2.0.
#
# Any modifications or derivative works of this code must retain this
# copyright notice, and modified files need to carry a notice indicating
# that they have been altered from the originals.
'''
QQ3DRenderer
'''

from typing import List, Union

import pandas as pd
from collections import defaultdict

import pyEPR as epr
from pyEPR.ansys import ureg
from pyEPR.reports import _plot_q3d_convergence_main, _plot_q3d_convergence_chi_f
from pyEPR.calcs.convert import Convert
from qiskit_metal import Dict
from qiskit_metal.analyses.quantization.lumped_capacitive import extract_transmon_coupled_Noscillator
from qiskit_metal.renderers.renderer_ansys.ansys_renderer import QAnsysRenderer
from qiskit_metal.toolbox_metal.parsing import is_true


class QQ3DRenderer(QAnsysRenderer):
    """
    Subclass of QAnsysRenderer for running Q3D simulations.

    QAnsysRenderer Default Options:
        * Lj: '10nH' -- Lj has units of nanoHenries (nH)
        * Cj: 0 -- Cj *must* be 0 for pyEPR analysis! Cj has units of femtofarads (fF)
        * _Rj: 0 -- _Rj *must* be 0 for pyEPR analysis! _Rj has units of Ohms
        * max_mesh_length_jj: '7um' -- Maximum mesh length for Josephson junction elements
        * project_path: None -- Default project path; if None --> get active
        * project_name: None -- Default project name
        * design_name: None -- Default design name
        * ansys_file_extension: '.aedt' -- Ansys file extension for 2016 version and newer
        * x_buffer_width_mm: 0.2 -- Buffer between max/min x and edge of ground plane, in mm
        * y_buffer_width_mm: 0.2 -- Buffer between max/min y and edge of ground plane, in mm
    """

    name = 'q3d'
    """name"""

    q3d_options = Dict(material_type='pec',
                       material_thickness='200nm',
                       add_setup=Dict(freq_ghz='5.0',
                                      name='Setup',
                                      save_fields='False',
                                      enabled='True',
                                      max_passes='15',
                                      min_passes='2',
                                      min_converged_passes='2',
                                      percent_error='0.5',
                                      percent_refinement='30',
                                      auto_increase_solution_order='True',
                                      solution_order='High',
                                      solver_type='Iterative'),
                       get_capacitance_matrix=Dict(variation='',
                                                   solution_kind='AdaptivePass',
                                                   pass_number='3'))

    def __init__(self,
                 design: 'QDesign',
                 initiate=True,
                 options: Dict = None):
        """
        Create a QRenderer for Q3D simulations, subclassed from QAnsysRenderer.

        Args:
            design (QDesign): Use QGeometry within QDesign to obtain elements for Ansys.
            initiate (bool, optional): True to initiate the renderer. Defaults to True.
            options (Dict, optional):  Used to override all options. Defaults to None.
        """
        super().__init__(design=design,
                         initiate=initiate,
                         options=options)
        QQ3DRenderer.load()

    def render_chip(self):
        pass

    def render_component(self):
        pass

    @property
    def boundaries(self):
        """Reference to BoundarySetup in active design in Ansys.

        Returns:
            win32com.client.CDispatch: COMObject GetModule, obtained by running within pyEPR: design.GetModule("BoundarySetup")
        """
        if self.pinfo:
            if self.pinfo.design:
                return self.pinfo.design._boundaries

    @property
    def setup_options(self):
        return self.q3d_options['add_setup']

    def execute_design(self, design_name, force_redraw=False, **design_selection):
        # If a selection of components is not specified, we will use the previous design, if it exists
        done = False
        if 'selection' not in design_selection:
            done = True
        else:
            if design_selection['selection'] is None:
                done = True
        
        if done:
            try:
                return self.design.name
            except AttributeError:
                # if no design exists, then we will proceed and render the full design instead
                pass
        
        # full design rendering in a separate design file.
        if force_redraw:
            self.clean_active_design()
        else:
            self.new_q3d_design(design_name)
        self.render_design(**design_selection)
        return self.pinfo.design.name

    def render_design(self,
                      selection: Union[list, None] = None,
                      open_pins: Union[list, None] = None,
                      box_plus_buffer: bool = True):
        """
        Initiate rendering of components in design contained in selection, assuming they're valid.
        Components are rendered before the chips they reside on, and subtraction of negative shapes
        is performed at the very end.

        Chip_subtract_dict consists of component names (keys) and a set of all elements within each component that
        will eventually be subtracted from the ground plane. Add objects that are perfect conductors and/or have
        meshing to self.assign_perfE and self.assign_mesh, respectively; both are initialized as empty lists. Note
        that these objects are "refreshed" each time render_design is called (as opposed to in the init function)
        to clear QAnsysRenderer of any leftover items from the last call to render_design.

        Among the components selected for export, there may or may not be unused (unconnected) pins.
        The second parameter, open_pins, contains tuples of the form (component_name, pin_name) that
        specify exactly which pins should be open rather than shorted during the simulation. Both the
        component and pin name must be specified because the latter could be shared by multiple
        components. All pins in this list are rendered with an additional endcap in the form of a
        rectangular cutout, to be subtracted from its respective plane.

        Args:
            selection (Union[list, None], optional): List of components to render. Defaults to None.
            open_pins (Union[list, None], optional): List of tuples of pins that are open. Defaults to None.
            box_plus_buffer (bool): Either calculate a bounding box based on the location of rendered geometries
                                     or use chip size from design class.
        """
        self.chip_subtract_dict = defaultdict(set)
        self.assign_perfE = []
        self.assign_mesh = []

        self.render_tables(selection)
        self.add_endcaps(open_pins)

        self.render_chips(draw_sample_holder=False,
                          box_plus_buffer=box_plus_buffer)
        self.subtract_from_ground()

        self.assign_thin_conductor(self.assign_perfE)
        self.assign_nets()

    def render_tables(self, selection: Union[list, None] = None):
        """
        Render components in design grouped by table type (path or poly, but not junction).

        Args:
            selection (Union[list, None], optional): List of components to render. Defaults to None.
        """
        self.min_x_main = float('inf')
        self.min_y_main = float('inf')
        self.max_x_main = float('-inf')
        self.max_y_main = float('-inf')
        for table_type in self.design.qgeometry.get_element_types():
            if table_type != 'junction':
                self.render_components(table_type, selection)

    def assign_thin_conductor(self,
                              objects: List[str],
                              material_type: str = 'pec',
                              thickness: str = '200 nm',
                              name: str = None):
        """
        Assign thin conductor property to all exported shapes.
        Unless otherwise specified, all 2-D shapes are pec's with a thickness of 200 nm.

        Args:
            objects (List[str]): List of components that are thin conductors with the given properties.
            material_type (str): Material assignment.
            thickness (str): Thickness of thin conductor. Must include units.
            name (str): Name assigned to this group of thin conductors.
        """
        self.boundaries.AssignThinConductor([
            "NAME:" + (name if name else "ThinCond1"), "Objects:=", objects,
            "Material:=", material_type if material_type else
            self.q3d_options['material_type'], "Thickness:=",
            thickness if thickness else self.q3d_options['material_thickness']
        ])

    def assign_nets(self):
        """
        Auto assign nets to exported shapes.
        """
        self.boundaries.AutoIdentifyNets()

    def activate_q3d_setup(self, setup_name_activate: str = None):
        """For active design, either get existing setup, make new setup with name, 
        or make new setup with default name.

        Args:
            setup_name_activate (str, optional): If name exists for setup, then have pinfo reference it. 
            If name for setup does not exist, create a new setup with the name.  If name is None, 
            create a new setup with default name.
        """
        if self.pinfo:
            if self.pinfo.project:
                if self.pinfo.design:
                    # look for setup name, if not there, then add a new one
                    if setup_name_activate:
                        all_setup_names = self.pinfo.design.get_setup_names()
                        self.pinfo.setup_name = setup_name_activate
                        if setup_name_activate in all_setup_names:
                            # When name is given and in design. So have pinfo reference existing setup.
                            self.pinfo.setup = self.pinfo.get_setup(
                                self.pinfo.setup_name)
                        else:
                            # When name is given, but not in design. So make a new setup with given name.
                            self.pinfo.setup = self.add_q3d_setup(
                                name=self.pinfo.setup_name)
                    else:
                        # When name is not given, so use default name for setup.
                        # default name is "Setup"
                        self.pinfo.setup = self.add_q3d_setup()
                        self.pinfo.setup_name = self.pinfo.setup.name
                else:
                    self.logger.warning(
                        " The design within a project is not available, have you opened a design?"
                    )
            else:
                self.logger.warning(
                    "Project not available, have you opened a project?")
        else:
            self.logger.warning(
                "Have you run connect_ansys()?  Cannot find a reference to Ansys in QRenderer."
            )

    def new_q3d_setup(self,
                      name: str = None,
                      freq_ghz: float = None,
                      save_fields: bool = None,
                      enabled: bool = None,
                      max_passes: int = None,
                      min_passes: int = None,
                      min_converged_passes: int = None,
                      percent_error: float = None,
                      percent_refinement: int = None,
                      auto_increase_solution_order: bool = None,
                      solution_order: str = None,
                      solver_type: str = None):
        """
        Create a solution setup in Ansys Q3D. If user does not provide arguments, 
        they will be obtained from q3d_options dict. 

        Args:
            freq_ghz (float, optional): Frequency in GHz. Defaults to 5.
            name (str, optional): Name of solution setup. Defaults to "Setup".
            save_fields (bool, optional): Whether or not to save fields. Defaults to False.
            enabled (bool, optional): Whether or not setup is enabled. Defaults to True.
            max_passes (int, optional): Maximum number of passes. Defaults to 15.
            min_passes (int, optional): Minimum number of passes. Defaults to 2.
            min_converged_passes (int, optional): Minimum number of converged passes. Defaults to 2.
            percent_error (float, optional): Error tolerance as a percentage. Defaults to 0.5.
            percent_refinement (int, optional): Refinement as a percentage. Defaults to 30.
            auto_increase_solution_order (bool, optional): Whether or not to increase solution order automatically. Defaults to True.
            solution_order (str, optional): Solution order. Defaults to 'High'.
            solver_type (str, optional): Solver type. Defaults to 'Iterative'.
        """
        su = self.setup_options

        if not freq_ghz:
            freq_ghz = float(self.parse_value(su['freq_ghz']))
        if not name:
            name = self.parse_value(su['name'])
        if not save_fields:
            save_fields = is_true(su['save_fields'])
        if not enabled:
            enabled = is_true(su['enabled'])
        if not max_passes:
            max_passes = int(self.parse_value(su['max_passes']))
        if not min_passes:
            min_passes = int(self.parse_value(su['min_passes']))
        if not min_converged_passes:
            min_converged_passes = int(
                self.parse_value(su['min_converged_passes']))
        if not percent_error:
            percent_error = float(self.parse_value(su['percent_error']))
        if not percent_refinement:
            percent_refinement = int(self.parse_value(su['percent_refinement']))
        if not auto_increase_solution_order:
            auto_increase_solution_order = is_true(
                su['auto_increase_solution_order'])
        if not solution_order:
            solution_order = self.parse_value(su['solution_order'])
        if not solver_type:
            solver_type = self.parse_value(su['solver_type'])

        if self.pinfo:
            if self.pinfo.design:
                return self.pinfo.design.create_q3d_setup(
                    name=name,
                    freq_ghz=freq_ghz,
                    save_fields=save_fields,
                    enabled=enabled,
                    max_passes=max_passes,
                    min_passes=min_passes,
                    min_converged_passes=min_converged_passes,
                    percent_error=percent_error,
                    percent_refinement=percent_refinement,
                    auto_increase_solution_order=auto_increase_solution_order,
                    solution_order=solution_order,
                    solver_type=solver_type)

    def analyze_setup(self, setup_name: str):
        """
        Run a specific solution setup in Ansys Q3D.

        Args:
            setup_name (str): Name of setup.
        """
        if self.pinfo:
            setup = self.pinfo.get_setup(setup_name)
            setup.analyze(setup_name)

    def initialize_cap_extract(self, **kwargs):
        setup = self.new_q3d_setup(**kwargs)
        return setup.name

    def get_capacitance_matrix(self,
                               variation: str = '',
                               solution_kind: str = 'LastAdaptive',
<<<<<<< HEAD
                               pass_number: int = 1):
=======
                               pass_number: int = 3):
>>>>>>> f39270b3
        """
        Obtain capacitance matrix in a dataframe format.
        Must be executed *after* analyze_setup.

        Args:
            variation (str, optional): An empty string returns nominal variation. Otherwise need the list. Defaults to ''
<<<<<<< HEAD
            solution_kind (str, optional): Solution type. Defaults to 'LastAdaptive' ('AdaptivePass' or 'LastAdaptive')
            pass_number (int, optional): From which analysis pass you want to extract the matrix? Defaults to 1.
=======
            solution_kind (str, optional): Solution type. Defaults to 'LastAdaptive'.
                Set to 'AdaptivePass' to return the capacitance matrix of a specific pass.
            pass_number (int, optional): Which adaptive pass to acquire the capacitance
                matrix from. Defaults to 3, only in effect with 'AdaptivePass' chosen.
>>>>>>> f39270b3
        """
        qo = self.q3d_options['get_capacitance_matrix']

        if not variation:
            variation = self.parse_value(qo['variation'])
        if not solution_kind:
            solution_kind = self.parse_value(qo['solution_kind'])
        if not pass_number:
            pass_number = int(self.parse_value(qo['pass_number']))

        if self.pinfo:
            df_cmat, user_units, _, _ = self.pinfo.setup.get_matrix(
                variation=variation,
                solution_kind=solution_kind,
                pass_number=pass_number)
            return df_cmat

    def lumped_oscillator_vs_passes(self,
                                    Lj_nH: float,
                                    Cj_fF: float,
                                    N: int,
                                    fr: Union[list, float],
                                    fb: Union[list, float],
                                    maxPass: int = 1,
                                    variation: str = '',
<<<<<<< HEAD
                                    solution_kind: str = 'LastAdaptive',
=======
>>>>>>> f39270b3
                                    g_scale: float = 1) -> dict:
        """
        Obtain dictionary composed of pass numbers (keys) and their respective capacitance matrices (values).
        All capacitance matrices utilize the same values for Lj_nH and onwards in the list of arguments.

        Args:
            Lj_nH (float): Junction inductance (in nH)
            Cj_fF (float): Junction capacitance (in fF)
            N (int): Coupling pads (1 readout, N - 1 bus)
            fr (Union[list, float]):Readout frequencies (in GHz). fr can be a list with the order
                they appear in the capMatrix.
            fb (Union[list, float]): Coupling bus frequencies (in GHz). fb can be a list with the order
                they appear in the capMatrix.
            maxPass (int): maximum number of passes. Ignored for 'LastAdaptive' solutions types. Defaults to 1.
            variation (str, optional): An empty string returns nominal variation. Otherwise need the list. Defaults to ''.
<<<<<<< HEAD
            solution_kind (str, optional): Solution type ('AdaptivePass' or 'LastAdaptive'). Defaults to 'LastAdaptive'.
            g_scale (float, optional): Scale factor. Defaults to 1.
=======
            g_scale (float, optional): Scale factor. Defaults to 1..
>>>>>>> f39270b3

        Returns:
            dict: A dictionary composed of pass numbers (keys) and their respective capacitance matrices (values)
        """
        if solution_kind == 'LastAdaptive':
            maxPass = 1
        IC_Amps = Convert.Ic_from_Lj(Lj_nH, 'nH', 'A')
        CJ = ureg(f'{Cj_fF} fF').to('farad').magnitude
        fr = ureg(f'{fr} GHz').to('GHz').magnitude
        fb = [ureg(f'{freq} GHz').to('GHz').magnitude for freq in fb]
        RES = {}
<<<<<<< HEAD
        for i in range(1, maxPass+1):
            try:
                print('Pass number: ', i)
                df_cmat, user_units, _, _ = self.pinfo.setup.get_matrix(
                    variation=variation, solution_kind=solution_kind, pass_number=i)
                c_units = ureg(user_units).to('farads').magnitude
                res = extract_transmon_coupled_Noscillator(df_cmat.values * c_units,
                                                            IC_Amps,
                                                            CJ,
                                                            N,
                                                            fb,
                                                            fr,
                                                            g_scale=1)
                RES[i] = res
            except pd.errors.EmptyDataError:
                break
=======
        for i in range(1, maxPass):
            print('Pass number: ', i)
            df_cmat, user_units, _, _ = self.pinfo.setup.get_matrix(
                variation=variation,
                solution_kind='AdaptivePass',
                pass_number=i)
            c_units = ureg(user_units).to('farads').magnitude
            res = extract_transmon_coupled_Noscillator(df_cmat.values * c_units,
                                                       IC_Amps,
                                                       CJ,
                                                       N,
                                                       fb,
                                                       fr,
                                                       g_scale=1)
            RES[i] = res
>>>>>>> f39270b3
        RES = pd.DataFrame(RES).transpose()
        RES['χr MHz'] = abs(RES['chi_in_MHz'].apply(lambda x: x[0]))
        RES['gr MHz'] = abs(RES['gbus'].apply(lambda x: x[0]))
        return RES

    def plot_convergence_main(self, RES: pd.DataFrame):
        """
        Plot alpha and frequency versus pass number, as well as convergence of delta (in %).

        Args:
            RES (pd.DataFrame): Dictionary of capacitance matrices versus pass number, organized as pandas table.
        """
        if self._pinfo:
            eprd = epr.DistributedAnalysis(self._pinfo)
            epr.toolbox.plotting.mpl_dpi(110)
            return _plot_q3d_convergence_main(eprd, RES)

    def plot_convergence_chi(self, RES: pd.DataFrame):
        """
        Plot convergence of chi and g, both in MHz, as a function of pass number.

        Args:
            RES (pd.DataFrame): Dictionary of capacitance matrices versus pass number, organized as pandas table.
        """
        epr.toolbox.plotting.mpl_dpi(110)
        return _plot_q3d_convergence_chi_f(RES)

    def new_q3d_design(self, name: str, connect: bool = True):
        """
        Add a q3d design with the given name to the project.

        Args:
            name (str): Name of the new q3d design
            connect (bool, optional): Should we connect this session to this design? Defaults to True.
        """
        if self.pinfo:
            try:
                adesign = self.pinfo.project.new_q3d_design(name)
            except AttributeError:
                if self.pinfo.project is None:
                    self.logger.error(
                        'Project not found')
                else:
                    self.logger.error(
                        'Please install a more recent version of pyEPR (>=0.8.4.4)')
                raise
            if connect:
                self.connect_ansys_design(adesign.name)
            return adesign
        else:
            self.logger.info("Are you mad?? You have to connect to ansys and a project " \
                            "first before creating a new design . Use self.connect_ansys()")

    def activate_q3d_design(self, name: str = "MetalQ3ds"):
        """Add a q3d design with the given name to the project.  If the design exists, that will be added WITHOUT
        altering the suffix of the design name.

        Args:
            name (str): Name of the new q3d design
        """

        if self.pinfo:
            if self.pinfo.project:
                try:
                    names_in_design = self.pinfo.project.get_design_names()
                except AttributeError:
                    self.logger.error(
                        'Please install a more recent version of pyEPR (>=0.8.4.5)'
                    )

                if name in names_in_design:
                    self.pinfo.connect_design(name)
                    oDesktop = self.pinfo.design.parent.parent._desktop  # self.pinfo.design does not work
                    oProject = oDesktop.SetActiveProject(
                        self.pinfo.project_name)
                    oDesign = oProject.SetActiveDesign(name)
                else:
                    self.logger.warning(
                        f'The name={name} was not in active project.  '
                        'A new design will be inserted to the project.  '
                        f'Names in active project are: \n{names_in_design}.  ')
                    adesign = self.new_q3d_design(name=name, connect=True)

            else:
                self.logger.warning(
                    "Project not available, have you opened a project?")
        else:
            self.logger.warning(
                "Have you run connect_ansys()?  Cannot find a reference to Ansys in QRenderer."
            )<|MERGE_RESOLUTION|>--- conflicted
+++ resolved
@@ -350,26 +350,17 @@
     def get_capacitance_matrix(self,
                                variation: str = '',
                                solution_kind: str = 'LastAdaptive',
-<<<<<<< HEAD
                                pass_number: int = 1):
-=======
-                               pass_number: int = 3):
->>>>>>> f39270b3
         """
         Obtain capacitance matrix in a dataframe format.
         Must be executed *after* analyze_setup.
 
         Args:
             variation (str, optional): An empty string returns nominal variation. Otherwise need the list. Defaults to ''
-<<<<<<< HEAD
-            solution_kind (str, optional): Solution type. Defaults to 'LastAdaptive' ('AdaptivePass' or 'LastAdaptive')
-            pass_number (int, optional): From which analysis pass you want to extract the matrix? Defaults to 1.
-=======
             solution_kind (str, optional): Solution type. Defaults to 'LastAdaptive'.
-                Set to 'AdaptivePass' to return the capacitance matrix of a specific pass.
+				Set to 'AdaptivePass' to return the capacitance matrix of a specific pass.
             pass_number (int, optional): Which adaptive pass to acquire the capacitance
-                matrix from. Defaults to 3, only in effect with 'AdaptivePass' chosen.
->>>>>>> f39270b3
+                matrix from. Only in effect with 'AdaptivePass' chosen. Defaults to 1.
         """
         qo = self.q3d_options['get_capacitance_matrix']
 
@@ -395,10 +386,7 @@
                                     fb: Union[list, float],
                                     maxPass: int = 1,
                                     variation: str = '',
-<<<<<<< HEAD
                                     solution_kind: str = 'LastAdaptive',
-=======
->>>>>>> f39270b3
                                     g_scale: float = 1) -> dict:
         """
         Obtain dictionary composed of pass numbers (keys) and their respective capacitance matrices (values).
@@ -414,12 +402,8 @@
                 they appear in the capMatrix.
             maxPass (int): maximum number of passes. Ignored for 'LastAdaptive' solutions types. Defaults to 1.
             variation (str, optional): An empty string returns nominal variation. Otherwise need the list. Defaults to ''.
-<<<<<<< HEAD
             solution_kind (str, optional): Solution type ('AdaptivePass' or 'LastAdaptive'). Defaults to 'LastAdaptive'.
             g_scale (float, optional): Scale factor. Defaults to 1.
-=======
-            g_scale (float, optional): Scale factor. Defaults to 1..
->>>>>>> f39270b3
 
         Returns:
             dict: A dictionary composed of pass numbers (keys) and their respective capacitance matrices (values)
@@ -431,7 +415,6 @@
         fr = ureg(f'{fr} GHz').to('GHz').magnitude
         fb = [ureg(f'{freq} GHz').to('GHz').magnitude for freq in fb]
         RES = {}
-<<<<<<< HEAD
         for i in range(1, maxPass+1):
             try:
                 print('Pass number: ', i)
@@ -448,23 +431,6 @@
                 RES[i] = res
             except pd.errors.EmptyDataError:
                 break
-=======
-        for i in range(1, maxPass):
-            print('Pass number: ', i)
-            df_cmat, user_units, _, _ = self.pinfo.setup.get_matrix(
-                variation=variation,
-                solution_kind='AdaptivePass',
-                pass_number=i)
-            c_units = ureg(user_units).to('farads').magnitude
-            res = extract_transmon_coupled_Noscillator(df_cmat.values * c_units,
-                                                       IC_Amps,
-                                                       CJ,
-                                                       N,
-                                                       fb,
-                                                       fr,
-                                                       g_scale=1)
-            RES[i] = res
->>>>>>> f39270b3
         RES = pd.DataFrame(RES).transpose()
         RES['χr MHz'] = abs(RES['chi_in_MHz'].apply(lambda x: x[0]))
         RES['gr MHz'] = abs(RES['gbus'].apply(lambda x: x[0]))
