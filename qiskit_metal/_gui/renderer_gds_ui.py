# -*- coding: utf-8 -*-

# Form implementation generated from reading ui file './renderer_gds_ui.ui',
# licensing of './renderer_gds_ui.ui' applies.
#
<<<<<<< HEAD
# Created: Thu Jan  7 16:03:07 2021
=======
# Created: Wed Jan 20 13:44:44 2021
>>>>>>> 0d6a664d
#      by: pyside2-uic  running on PySide2 5.13.2
#
# WARNING! All changes made in this file will be lost!

from PySide2 import QtCore, QtGui, QtWidgets

class Ui_MainWindow(object):
    def setupUi(self, MainWindow):
        MainWindow.setObjectName("MainWindow")
        MainWindow.resize(651, 581)
        self.centralwidget = QtWidgets.QWidget(MainWindow)
        self.centralwidget.setObjectName("centralwidget")
        self.horizontalLayoutWidget = QtWidgets.QWidget(self.centralwidget)
        self.horizontalLayoutWidget.setGeometry(QtCore.QRect(10, 500, 631, 38))
        self.horizontalLayoutWidget.setObjectName("horizontalLayoutWidget")
        self.horizontalLayout = QtWidgets.QHBoxLayout(self.horizontalLayoutWidget)
        self.horizontalLayout.setContentsMargins(0, 0, 0, 0)
        self.horizontalLayout.setObjectName("horizontalLayout")
        self.lineEdit = QtWidgets.QLineEdit(self.horizontalLayoutWidget)
        sizePolicy = QtWidgets.QSizePolicy(QtWidgets.QSizePolicy.Expanding, QtWidgets.QSizePolicy.Fixed)
        sizePolicy.setHorizontalStretch(0)
        sizePolicy.setVerticalStretch(0)
        sizePolicy.setHeightForWidth(self.lineEdit.sizePolicy().hasHeightForWidth())
        self.lineEdit.setSizePolicy(sizePolicy)
        self.lineEdit.setObjectName("lineEdit")
        self.horizontalLayout.addWidget(self.lineEdit)
        self.browseButton = QtWidgets.QToolButton(self.horizontalLayoutWidget)
        icon = QtGui.QIcon()
        icon.addPixmap(QtGui.QPixmap(":/_imgs/search.png"), QtGui.QIcon.Normal, QtGui.QIcon.Off)
        self.browseButton.setIcon(icon)
        self.browseButton.setToolButtonStyle(QtCore.Qt.ToolButtonTextBesideIcon)
        self.browseButton.setAutoRaise(False)
        self.browseButton.setObjectName("browseButton")
        self.horizontalLayout.addWidget(self.browseButton)
        self.exportButton = QtWidgets.QPushButton(self.horizontalLayoutWidget)
        self.exportButton.setObjectName("exportButton")
        self.horizontalLayout.addWidget(self.exportButton)
        self.instructionsLabel = QtWidgets.QLabel(self.centralwidget)
        self.instructionsLabel.setGeometry(QtCore.QRect(20, 10, 201, 16))
        self.instructionsLabel.setObjectName("instructionsLabel")
        self.horizontalLayoutWidget_2 = QtWidgets.QWidget(self.centralwidget)
        self.horizontalLayoutWidget_2.setGeometry(QtCore.QRect(10, 470, 301, 32))
        self.horizontalLayoutWidget_2.setObjectName("horizontalLayoutWidget_2")
        self.horizontalLayout_4 = QtWidgets.QHBoxLayout(self.horizontalLayoutWidget_2)
        self.horizontalLayout_4.setContentsMargins(0, 0, 0, 0)
        self.horizontalLayout_4.setObjectName("horizontalLayout_4")
        self.refreshButton = QtWidgets.QPushButton(self.horizontalLayoutWidget_2)
        self.refreshButton.setObjectName("refreshButton")
        self.horizontalLayout_4.addWidget(self.refreshButton)
        self.selectAllButton = QtWidgets.QPushButton(self.horizontalLayoutWidget_2)
        self.selectAllButton.setObjectName("selectAllButton")
        self.horizontalLayout_4.addWidget(self.selectAllButton)
        self.deselectAllButton = QtWidgets.QPushButton(self.horizontalLayoutWidget_2)
        self.deselectAllButton.setObjectName("deselectAllButton")
        self.horizontalLayout_4.addWidget(self.deselectAllButton)
        self.listView = QtWidgets.QListView(self.centralwidget)
        self.listView.setGeometry(QtCore.QRect(10, 31, 301, 431))
        self.listView.setObjectName("listView")
        self.treeView = QTreeView_Base(self.centralwidget)
        self.treeView.setGeometry(QtCore.QRect(325, 30, 311, 361))
        self.treeView.setRootIsDecorated(False)
        self.treeView.setObjectName("treeView")
        self.instructionsLabel_2 = QtWidgets.QLabel(self.centralwidget)
        self.instructionsLabel_2.setGeometry(QtCore.QRect(380, 10, 201, 16))
        self.instructionsLabel_2.setAlignment(QtCore.Qt.AlignCenter)
        self.instructionsLabel_2.setObjectName("instructionsLabel_2")
        self.label = QtWidgets.QLabel(self.centralwidget)
        self.label.setGeometry(QtCore.QRect(330, 400, 301, 91))
        sizePolicy = QtWidgets.QSizePolicy(QtWidgets.QSizePolicy.Preferred, QtWidgets.QSizePolicy.Preferred)
        sizePolicy.setHorizontalStretch(0)
        sizePolicy.setVerticalStretch(0)
        sizePolicy.setHeightForWidth(self.label.sizePolicy().hasHeightForWidth())
        self.label.setSizePolicy(sizePolicy)
        self.label.setWordWrap(True)
        self.label.setObjectName("label")
        MainWindow.setCentralWidget(self.centralwidget)
        self.menubar = QtWidgets.QMenuBar()
        self.menubar.setGeometry(QtCore.QRect(0, 0, 651, 22))
        self.menubar.setObjectName("menubar")
        MainWindow.setMenuBar(self.menubar)
        self.statusbar = QtWidgets.QStatusBar(MainWindow)
        self.statusbar.setObjectName("statusbar")
        MainWindow.setStatusBar(self.statusbar)

        self.retranslateUi(MainWindow)
        QtCore.QObject.connect(self.browseButton, QtCore.SIGNAL("clicked()"), MainWindow.browse_folders)
        QtCore.QObject.connect(self.exportButton, QtCore.SIGNAL("clicked()"), MainWindow.export_file)
        QtCore.QObject.connect(self.selectAllButton, QtCore.SIGNAL("clicked()"), MainWindow.select_all)
        QtCore.QObject.connect(self.deselectAllButton, QtCore.SIGNAL("clicked()"), MainWindow.deselect_all)
        QtCore.QObject.connect(self.refreshButton, QtCore.SIGNAL("clicked()"), MainWindow.refresh)
        QtCore.QMetaObject.connectSlotsByName(MainWindow)

    def retranslateUi(self, MainWindow):
        MainWindow.setWindowTitle(QtWidgets.QApplication.translate("MainWindow", "GDS Renderer", None, -1))
        self.lineEdit.setPlaceholderText(QtWidgets.QApplication.translate("MainWindow", "Export GDS to the following location... ", None, -1))
        self.browseButton.setText(QtWidgets.QApplication.translate("MainWindow", "Browse", None, -1))
        self.exportButton.setText(QtWidgets.QApplication.translate("MainWindow", "Export", None, -1))
        self.instructionsLabel.setText(QtWidgets.QApplication.translate("MainWindow", "Check off components to export:", None, -1))
        self.refreshButton.setText(QtWidgets.QApplication.translate("MainWindow", "Refresh List", None, -1))
        self.selectAllButton.setText(QtWidgets.QApplication.translate("MainWindow", "Select All", None, -1))
        self.deselectAllButton.setText(QtWidgets.QApplication.translate("MainWindow", "Deselect All", None, -1))
        self.instructionsLabel_2.setText(QtWidgets.QApplication.translate("MainWindow", "Renderer options", None, -1))
        self.label.setText(QtWidgets.QApplication.translate("MainWindow", "Note: The user-defined bounding box scales above are only relevant when not all components are being exported. Otherwise, the bounding box for the subtraction layer is obtained from the DesignPlanar class.", None, -1))

from .tree_view_base import QTreeView_Base
from . import main_window_rc_rc<|MERGE_RESOLUTION|>--- conflicted
+++ resolved
@@ -3,11 +3,7 @@
 # Form implementation generated from reading ui file './renderer_gds_ui.ui',
 # licensing of './renderer_gds_ui.ui' applies.
 #
-<<<<<<< HEAD
-# Created: Thu Jan  7 16:03:07 2021
-=======
 # Created: Wed Jan 20 13:44:44 2021
->>>>>>> 0d6a664d
 #      by: pyside2-uic  running on PySide2 5.13.2
 #
 # WARNING! All changes made in this file will be lost!
