# -*- coding: utf-8 -*-

# This code is part of Qiskit.
#
# (C) Copyright IBM 2017, 2021.
#
# This code is licensed under the Apache License, Version 2.0. You may
# obtain a copy of this license in the LICENSE.txt file in the root directory
# of this source tree or at http://www.apache.org/licenses/LICENSE-2.0.
#
# Any modifications or derivative works of this code must retain this
# copyright notice, and modified files need to carry a notice indicating
# that they have been altered from the originals.
"""Module containing Design interface components."""
from copy import deepcopy
from typing import TYPE_CHECKING, List, Union
#from typing import Any, Optional, TypeVar, Dict as Dict_, Iterable
from qiskit_metal.qlibrary.core._parsed_dynamic_attrs import is_ipython_magic
from qiskit_metal import logger
from qiskit_metal import config

if not config.is_building_docs():
    # Only import QComponent if the docs are NOT being built
    from ..qlibrary.core import QComponent

if TYPE_CHECKING:
    # For linting typechecking, import modules that can't be loaded here under normal conditions.
    # For example, I can't import QDesign, because it requires QComponent first. We have the
    # chicken and egg issue.
    from .design_base import QDesign


class Components:
    """This is a user interface for the design._components dict.

    The keys are unique integers, however, this interface allows user to
    treat the keys as strings.
    """

    def __init__(self, design: 'QDesign'):
        """Set up variables and logger which are used to emulate a dict which
        is referencing design._components.

        Args:
            design (QDesign): Need to have a Qdesign class so this class can
                              reference design._components.
        """
        self._design = design
        self.logger = logger  # type: logging.Logger
        self.components = design._components
        self.name_list = list()
        self.name_list_idx = 0

    def __len__(self) -> int:
        """Give number of components in design.

        Returns:
            int: Total number of components registered within the design.
        """
        return len(self.components)

    def get_list_ints(self, component_names: List[str]) -> List[int]:
        """Provide corresponding ints to be used as keys for dict:
        design._components, when list of names is provided.

        Args:
            component_names (List[str]): Names of components which user wants to know
                                         the int to be used as a key.

        Returns:
            List[int]: Corresponding ints that user can use as keys into design._components
        """
        component_ints = [self.find_id(item) for item in component_names]
        return component_ints

    def find_id(self, name: str, quiet: bool = False) -> int:
        """Find id of component.  The id is the key for a dict which holds all
        of the components within design.

        Args:
            name (str): Text name of component.  The name is assumed to be unique.
            quiet (bool): Allow warning messages to be generated.

        Returns:
            int: Key to use in  _components.
            If 0 is returned it means the name is not in dict.

        Raises:
            AttributeError: The given name is a magic method not in the dictionary
        """

        if name in self._design.name_to_id:
            component_id = self._design.name_to_id[name]
            return component_id
        if not is_ipython_magic(name):
            # Name not registered, not in cache for components' names.
            # IPython checking methods
            # https://github.com/jupyter/notebook/issues/2014
            if not quiet:
                self.logger.warning(
                    f'In Components.find_id(), the name={name} is not used in design._components'
                )
            return 0

        raise AttributeError(name)

    # def is_name_used(self, new_name: str) -> int:
    #     """Check to see if name being used in components.

    #      Args:
    #          new_name (str): name to check
    #
    #      Returns:
    #          int: If the name does not exist, 0 is returned, otherwise the
    #          component-id of component which is already using the name.
    #     """

    #     all_names = [(value.name, key)
    #                  for (key, value) in self.components.items()]
    #     search_result = [
    #         item for item in all_names if new_name == item[0]]
    #     if len(search_result) != 0:
    #         self.logger.warning(
    #             f'Called interface_components, '
    #             f' component_id({search_result[0][0]}, id={search_result[0][1]})'
    #             f' is already using name={new_name}.')
    #         return search_result[0][1]
    #     else:
    #         return 0

    def __getitem__(self,
                    name: str,
                    quiet: bool = False) -> Union[None, 'QComponent']:
        """Get the QComponent based on string name vs the unique id of
        QComponent.

        Args:
            name (str): Name of component.
            quiet (bool): Allow warning messages to be generated.

        Returns:
            QComponent: Class which describes the component.  None if
            name not found in design._components.

        Raises:
            AttributeError: The given name is a magic method not in the dictionary
        """
        component_id = int(self.find_id(name))
        if component_id:
            return self._design._components[component_id]
<<<<<<< HEAD
        else:
            # IPython checking methods
            # https://github.com/jupyter/notebook/issues/2014
            if not is_ipython_magic(name):
                if not quiet:
                    self.logger.warning(
                        f'In Components.__getitem__, name={name} is not '
                        f'registered in the design class. Return '
                        f'None for QComponent.')
                return None
            else:
                raise AttributeError(name)
=======

        # IPython checking methods
        # https://github.com/jupyter/notebook/issues/2014
        if not is_ipython_magic(name):
            if not quiet:
                self.logger.warning(
                    f'In Components.__getitem__, name={name} is not '
                    'registered in the design class. Return None for QComponent.'
                )
>>>>>>> eb5f031d
            return None

        raise AttributeError(name)

    def __setitem__(self, name: str, value: 'QComponent'):
        """Replace QComponent for an existing name. Use this at your own risk.
        There are netids used for pins within a component.  The netids are used
        in the net_info table and qgeometry tables.

        Args:
            name (str): Name of QComponent.  If not in design._components,
                        then will be added to dict.
                        If in dict, the value(QComponent) will replace existing QComponent.
            value (QComponent): QComponent to add under the given name
        """
        if not isinstance(value, QComponent):
            self.logger.warning(
                f'The value is NOT a QComponent.  Nothing has been assigned to name={name}'
            )
            return

        component_id = self.find_id(name)
        if component_id:
            self.logger.debug(
                f'The name={name} already exists in design._components.  '
                f'A component_id={component_id} will be replaced.')
            self.components[component_id] = deepcopy(value)
        else:
            self.logger.warning(
                f'Usualy new components are added to design during init.  '
                f'The name={name} is not in design._components, and added as a new component.'
            )
            value.name = name
            value._add_to_design()

    def __getattr__(self, name: str) -> Union['QComponent', None]:
        """Provide same behavior as __getitem__.

        Args:
            name (str): Name of component used to find the QComponent in
                    design._components dict, vs using unique int id.

        Returns:
            QComponent: Class which describes the component. None if
                        name not found in design._components.
        """
        quiet = True
        return self.__getitem__(name, quiet)

    # def __setattr__(self, name: str, value: 'QComponent'):
    #     """Provide same behavior as __setitem__.

    #     Args:
    #         name (str): Name of component used to find the QComponent in
    #                   design._components dict, vs using unique int id.
    #         value (QComponent): Component with the name used in arguments.
    #     """
    #     pass
    #     #self.__setitem__(name, value)

    def __contains__(self, item: str) -> int:
        """Look for item in design._components in the value.

        Args:
            item (str): Name in the value of design._components.

        Returns:
            int: 0 if item is not in design._components.name otherwise an int which can be used as
                 key for design._components[]
        """
        if not isinstance(item, str):
            # self.logger.debug(f'Search with string in __contains__ {item}.')
            return 0
        quiet = True
        return self.find_id(item, quiet)

    # def __delitem__(self, name: str):
    #     """Will delete component from design class along with deleting the
    #      net_info and element tables.

    #     Args:
    #         name (str): Name of component to delete from design._components.
    #     """
    #     component_id = self.is_name_used(name)
    #     self._design.delete_component(component_id)

    def __repr__(self) -> str:
        """Print the design._component dict.

        Returns:
            str : String to print design._component dict.
        """

        return str(self._design._components.__repr__())

    #     #     def __repr__(self):
    #     #         # make sure to define representation for print purpose
    #     #         # Why every class needs one?  https://dbader.org/blog/python-repr-vs-str
    #     #         return str(self.__actual_place_I_store_components__.give_me_repr())

    def __dir__(self) -> List:
        """Provide all the names in design._components.

        Returns:
            list: List of all the names used in design._components.
        """
        all_names = [(value.name) for (key, value) in self.components.items()]
        return all_names

        #     def __dir__(self):
        #         # For autocompletion
        #         return list(self.__get_dict__().keys())

    def __iter__(self) -> iter:
        """Give iterator for design._components.

        Returns:
            iter: for design._components , the keys are names of the components.
        """
        for value in self._design._components.values():
            new_key = value.name
            yield new_key

    def items(self) -> list:
        """Get a list of all the items.

        Returns:
            list: List of (key, value) pairs.
        """
        all_items = [
            (value.name, value) for (key, value) in self.components.items()
        ]
        return all_items

    def values(self) -> list:
        """Get the list of all the values.

        Returns:
            list: List of just the values.
        """
        all_items = [value for (key, value) in self.components.items()]

        return all_items

    def keys(self) -> list:
        """Get the list of all the keys.

        Returns:
            list: List of just the keys.
        """
        all_items = [value.name for (key, value) in self.components.items()]

        return all_items

        #     #### Down the line for serialization and pickling. Skip for now
        #     def __getstate__(self):
        #         """
        #         Serialize the object.
        #         """
        #         # something like
        #         return self.__actual_place_I_store_components__.__getstate__()
        #     def __setstate__(self, state):
        #         """
        #         Deserialize the object.
        #         """
        #         pass<|MERGE_RESOLUTION|>--- conflicted
+++ resolved
@@ -148,7 +148,6 @@
         component_id = int(self.find_id(name))
         if component_id:
             return self._design._components[component_id]
-<<<<<<< HEAD
         else:
             # IPython checking methods
             # https://github.com/jupyter/notebook/issues/2014
@@ -161,17 +160,7 @@
                 return None
             else:
                 raise AttributeError(name)
-=======
-
-        # IPython checking methods
-        # https://github.com/jupyter/notebook/issues/2014
-        if not is_ipython_magic(name):
-            if not quiet:
-                self.logger.warning(
-                    f'In Components.__getitem__, name={name} is not '
-                    'registered in the design class. Return None for QComponent.'
-                )
->>>>>>> eb5f031d
+
             return None
 
         raise AttributeError(name)
